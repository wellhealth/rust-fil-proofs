--- conflicted
+++ resolved
@@ -507,10 +507,7 @@
         let randomness = <Tree::Hasher as Hasher>::Domain::random(rng);
         let prover_id = <Tree::Hasher as Hasher>::Domain::random(rng);
 
-<<<<<<< HEAD
         // Construct and store an MT using a named DiskStore.
-=======
->>>>>>> 6e384872
         let temp_dir = tempfile::tempdir().unwrap();
         let temp_path = temp_dir.path();
 
