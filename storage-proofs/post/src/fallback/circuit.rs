--- conflicted
+++ resolved
@@ -315,12 +315,8 @@
             sector_count,
         };
 
-<<<<<<< HEAD
-        // Construct and store an MT using a named DiskStore.
-        let temp_dir = tempfile::tempdir().unwrap();
-=======
         let temp_dir = tempfile::tempdir().expect("tempdir failure");
->>>>>>> 45139790
+
         let temp_path = temp_dir.path();
 
         let mut pub_sectors = Vec::new();
