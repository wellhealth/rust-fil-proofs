--- conflicted
+++ resolved
@@ -477,12 +477,8 @@
         let mut sectors: Vec<SectorId> = Vec::new();
         let mut trees = BTreeMap::new();
 
-<<<<<<< HEAD
-        // Construct and store an MT using a named store.
-        let temp_dir = tempfile::tempdir().unwrap();
-=======
+
         let temp_dir = tempfile::tempdir().expect("tempdir failure");
->>>>>>> 45139790
         let temp_path = temp_dir.path();
 
         for i in 0..5 {
