[package]
name = "storage-proofs-post"
<<<<<<< HEAD
version = "4.0.4"
=======
version = "5.0.0"
>>>>>>> 6e384872
authors = ["dignifiedquire <me@dignifiedquire.com>"]
license = "MIT OR Apache-2.0"
description = "Proofs of Space Time"
edition = "2018"
repository = "https://github.com/filecoin-project/rust-fil-proofs"
readme = "README.md"

[dependencies]
storage-proofs-core = { path = "../core", version = "^5.0.0"}
rand = "0.7"
merkletree = "0.21.0"
byteorder = "1"
crossbeam = "0.7.3"
sha2 = "0.9.1"
rayon = "1.0.0"
serde = { version = "1.0", features = ["derive"]}
blake2b_simd = "0.5"
blake2s_simd = "0.5"
ff = { version = "0.2.3", package = "fff" }
bellperson = "0.9.1"
paired = { version = "0.20.0", features = ["serde"] }
fil-sapling-crypto = "0.6.3"
log = "0.4.7"
hex = "0.4.0"
generic-array = "0.13.2"
anyhow = "1.0.23"
neptune = { version = "1.0.1", features = ["gpu"] }
num_cpus = "1.10.1"

[dev-dependencies]
tempfile = "3"
pretty_assertions = "0.6.1"
rand_xorshift = "0.2.0"<|MERGE_RESOLUTION|>--- conflicted
+++ resolved
@@ -1,10 +1,6 @@
 [package]
 name = "storage-proofs-post"
-<<<<<<< HEAD
-version = "4.0.4"
-=======
 version = "5.0.0"
->>>>>>> 6e384872
 authors = ["dignifiedquire <me@dignifiedquire.com>"]
 license = "MIT OR Apache-2.0"
 description = "Proofs of Space Time"
