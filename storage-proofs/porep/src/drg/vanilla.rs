--- conflicted
+++ resolved
@@ -438,11 +438,7 @@
         data_tree: Option<BinaryMerkleTree<H>>,
         config: StoreConfig,
         replica_path: PathBuf,
-<<<<<<< HEAD
-        gpu_index:usize,
-=======
         _gpu_index:usize,
->>>>>>> 959b4041
     ) -> Result<(Self::Tau, Self::ProverAux)> {
         use storage_proofs_core::cache_key::CacheKey;
 
