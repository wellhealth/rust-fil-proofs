--- conflicted
+++ resolved
@@ -395,11 +395,8 @@
         tree_count: usize,
         labels: &[(PathBuf, String)],
         old_labels: &LabelsCache<Tree>,
-<<<<<<< HEAD
         replica_path: P,
-=======
         gpu_index: usize,
->>>>>>> 3e30fc05
     ) -> Result<DiskTree<Tree::Hasher, Tree::Arity, Tree::SubTreeArity, Tree::TopTreeArity>>
     where
         ColumnArity: 'static + PoseidonArity,
@@ -411,16 +408,13 @@
             .expect("use_gpu_column_builder settings lock failure")
             .use_gpu_column_builder
         {
-<<<<<<< HEAD
             Self::generate_tree_c_gpu::<ColumnArity, TreeArity, _>(
                 nodes_count,
                 configs,
                 labels,
                 replica_path,
+				gpu_index,
             )
-=======
-            Self::generate_tree_c_gpu::<ColumnArity, TreeArity>(nodes_count, configs, labels, gpu_index)
->>>>>>> 3e30fc05
         } else {
             Self::generate_tree_c_cpu::<ColumnArity, TreeArity>(
                 ColumnArity::to_usize(),
@@ -670,11 +664,8 @@
         nodes_count: usize,
         configs: Vec<StoreConfig>,
         labels: &[(PathBuf, String)],
-<<<<<<< HEAD
         replica_path: P,
-=======
         gpu_index:usize,
->>>>>>> 3e30fc05
     ) -> Result<DiskTree<Tree::Hasher, Tree::Arity, Tree::SubTreeArity, Tree::TopTreeArity>>
     where
         ColumnArity: 'static + PoseidonArity,
@@ -741,11 +732,8 @@
         nodes_count: usize,
         configs: Vec<StoreConfig>,
         labels: &[(PathBuf, String)],
-<<<<<<< HEAD
         replica_path: P,
-=======
         gpu_index:usize,
->>>>>>> 3e30fc05
     ) -> Result<DiskTree<Tree::Hasher, Tree::Arity, Tree::SubTreeArity, Tree::TopTreeArity>>
     where
         ColumnArity: 'static + PoseidonArity,
@@ -755,11 +743,7 @@
         info!("generating tree c using the GPU");
         // Build the tree for CommC
         measure_op(GenerateTreeC, || {
-<<<<<<< HEAD
-            Self::generate_tree_c_gpu_impl::<ColumnArity, TreeArity, _>(nodes_count, configs, labels, replica_path)
-=======
-            Self::generate_tree_c_gpu_impl::<ColumnArity, TreeArity>(nodes_count, configs, labels, gpu_index)
->>>>>>> 3e30fc05
+            Self::generate_tree_c_gpu_impl::<ColumnArity, TreeArity, _>(nodes_count, configs, labels, replica_path, gpu_index)
         })
     }
 
@@ -1249,11 +1233,8 @@
                         tree_count,
                         &paths,
                         &labels,
-<<<<<<< HEAD
                         &replica_path,
-=======
                         gpu_index,
->>>>>>> 3e30fc05
                     ),
                     8 => Self::generate_tree_c::<U8, Tree::Arity, _>(
                         nodes_count,
@@ -1261,11 +1242,8 @@
                         tree_count,
                         &paths,
                         &labels,
-<<<<<<< HEAD
                         &replica_path,
-=======
                         gpu_index,
->>>>>>> 3e30fc05
                     ),
                     11 => Self::generate_tree_c::<U11, Tree::Arity, _>(
                         nodes_count,
@@ -1273,11 +1251,8 @@
                         tree_count,
                         &paths,
                         &labels,
-<<<<<<< HEAD
                         &replica_path,
-=======
                         gpu_index,
->>>>>>> 3e30fc05
                     ),
                     _ => panic!("Unsupported column arity"),
                 };
