--- conflicted
+++ resolved
@@ -1,10 +1,7 @@
 [package]
 name = "storage-proofs-porep"
-<<<<<<< HEAD
-version = "4.0.4"
-=======
+
 version = "4.0.5"
->>>>>>> 5e760a73
 authors = ["dignifiedquire <me@dignifiedquire.com>"]
 description = "Proofs of replication"
 license = "MIT OR Apache-2.0"
