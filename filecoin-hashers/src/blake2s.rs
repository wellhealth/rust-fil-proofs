--- conflicted
+++ resolved
@@ -172,16 +172,11 @@
     }
 }
 
-<<<<<<< HEAD
-impl From<Blake2sHash> for Blake2sDomain {
-    fn from(val: Blake2sHash) -> Self {
-=======
 #[allow(clippy::from_over_into)]
 impl Into<Blake2sDomain> for Blake2sHash {
     fn into(self) -> Blake2sDomain {
->>>>>>> d279e2bc
         let mut res = Blake2sDomain::default();
-        res.0[..].copy_from_slice(val.as_ref());
+        res.0[..].copy_from_slice(self.as_ref());
         res.trim_to_fr32();
 
         res
