use std::sync::{Mutex, MutexGuard};

use anyhow::{format_err, Result};
use hwloc::{Bitmap, ObjectType, Topology, TopologyObject, CPUBIND_THREAD};
use lazy_static::lazy_static;
use log::{debug, info, warn};
use storage_proofs_core::settings::SETTINGS;

type CoreGroup = Vec<CoreIndex>;
lazy_static! {
    pub static ref TOPOLOGY: Mutex<Topology> = Mutex::new(Topology::new());
    pub static ref CORE_GROUPS: Option<Vec<Mutex<CoreGroup>>> = {
        let num_producers = &SETTINGS.multicore_sdr_producers;
        let cores_per_unit = num_producers + 1;

        core_groups(cores_per_unit)
    };
}

#[derive(Clone, Copy, Debug, PartialEq)]
/// `CoreIndex` is a simple wrapper type for indexes into the set of vixible cores. A `CoreIndex` should only ever be
/// created with a value known to be less than the number of visible cores.
pub struct CoreIndex(usize);

pub fn checkout_core_group() -> Option<MutexGuard<'static, CoreGroup>> {
    match &*CORE_GROUPS {
        Some(groups) => {
            for (i, group) in groups.iter().enumerate() {
                match group.try_lock() {
                    Ok(guard) => {
                        debug!("checked out core group {}", i);
                        return Some(guard);
                    }
                    Err(_) => debug!("core group {} locked, could not checkout", i),
                }
            }
            None
        }
        None => None,
    }
}

#[cfg(not(target_os = "windows"))]
pub type ThreadId = libc::pthread_t;

#[cfg(target_os = "windows")]
pub type ThreadId = winapi::winnt::HANDLE;

/// Helper method to get the thread id through libc, with current rust stable (1.5.0) its not
/// possible otherwise I think.
#[cfg(not(target_os = "windows"))]
fn get_thread_id() -> ThreadId {
    unsafe { libc::pthread_self() }
}

#[cfg(target_os = "windows")]
fn get_thread_id() -> ThreadId {
    unsafe { kernel32::GetCurrentThread() }
}

pub struct Cleanup {
    tid: ThreadId,
    prior_state: Option<Bitmap>,
}

impl Drop for Cleanup {
    fn drop(&mut self) {
        if let Some(prior) = self.prior_state.take() {
            let child_topo = &TOPOLOGY;
            let mut locked_topo = child_topo.lock().expect("poisded lock");
            let _ = locked_topo.set_cpubind_for_thread(self.tid, prior, CPUBIND_THREAD);
        }
    }
}

pub fn bind_core(core_index: CoreIndex) -> Result<Cleanup> {
    let child_topo = &TOPOLOGY;
    let tid = get_thread_id();
    let mut locked_topo = child_topo.lock().expect("poisoned lock");
    let core = get_core_by_index(&locked_topo, core_index)
        .map_err(|err| format_err!("failed to get core at index {}: {:?}", core_index.0, err))?;

    let cpuset = core
        .allowed_cpuset()
        .ok_or_else(|| format_err!("no allowed cpuset for core at index {}", core_index.0,))?;
    debug!("allowed cpuset: {:?}", cpuset);
    let mut bind_to = cpuset;

    // Get only one logical processor (in case the core is SMT/hyper-threaded).
    bind_to.singlify();

    // Thread binding before explicit set.
    let before = locked_topo.get_cpubind_for_thread(tid, CPUBIND_THREAD);

    debug!("binding to {:?}", bind_to);
    // Set the binding.
    let result = locked_topo
        .set_cpubind_for_thread(tid, bind_to, CPUBIND_THREAD)
        .map_err(|err| format_err!("failed to bind CPU: {:?}", err));

    if result.is_err() {
        warn!("error in bind_core, {:?}", result);
    }

    Ok(Cleanup {
        tid,
        prior_state: before,
    })
}

fn get_core_by_index(topo: &Topology, index: CoreIndex) -> Result<&TopologyObject> {
    let idx = index.0;

    match topo.objects_with_type(&ObjectType::Core) {
        Ok(all_cores) if idx < all_cores.len() => Ok(all_cores[idx]),
        Ok(all_cores) => Err(format_err!(
            "idx ({}) out of range for {} cores",
            idx,
            all_cores.len()
        )),
        _e => Err(format_err!("failed to get core by index {}", idx,)),
    }
}

fn core_groups(cores_per_unit: usize) -> Option<Vec<Mutex<Vec<CoreIndex>>>> {
    let topo = TOPOLOGY.lock().expect("poisoned lock");

    let core_depth = match topo.depth_or_below_for_type(&ObjectType::Core) {
        Ok(depth) => depth,
        Err(_) => return None,
    };
    let all_cores = topo
        .objects_with_type(&ObjectType::Core)
<<<<<<< HEAD
        .expect("cannot to get cores");
=======
        .expect("objects_with_type failed");
>>>>>>> d279e2bc
    let core_count = all_cores.len();

    let mut cache_depth = core_depth;
    let mut cache_count = 1;

    while cache_depth > 0 {
        let objs = topo.objects_at_depth(cache_depth);
        let obj_count = objs.len();
        if obj_count < core_count {
            cache_count = obj_count;
            break;
        }

        cache_depth -= 1;
    }

    assert_eq!(0, core_count % cache_count);
    let mut group_size = core_count / cache_count;
    let mut group_count = cache_count;

    if cache_count <= 1 {
        // If there are not more than one shared caches, there is no benefit in trying to group cores by cache.
        // In that case, prefer more groups so we can still bind cores and also get some parallelism.
        // Create as many full groups as possible. The last group may not be full.
        group_count = core_count / cores_per_unit;
        group_size = cores_per_unit;

        info!(
            "found only {} shared cache(s), heuristically grouping cores into {} groups",
            cache_count, group_count
        );
    } else {
        debug!(
            "Cores: {}, Shared Caches: {}, cores per cache (group_size): {}",
            core_count, cache_count, group_size
        );
    }

    let core_groups = (0..group_count)
        .map(|i| {
            (0..group_size)
                .map(|j| {
                    let core_index = i * group_size + j;
                    assert!(core_index < core_count);
                    CoreIndex(core_index)
                })
                .collect::<Vec<_>>()
        })
        .collect::<Vec<_>>();

    Some(
        core_groups
            .iter()
            .map(|group| Mutex::new(group.clone()))
            .collect::<Vec<_>>(),
    )
}

#[cfg(test)]
mod tests {
    use super::*;

    #[test]
    fn test_cores() {
        core_groups(2);
    }

    #[test]
    #[cfg(feature = "single-threaded")]
    fn test_checkout_cores() {
        let checkout1 = checkout_core_group();
        dbg!(&checkout1);
        let checkout2 = checkout_core_group();
        dbg!(&checkout2);

        // This test might fail if run on a machine with fewer than four cores.
        match (checkout1, checkout2) {
            (Some(c1), Some(c2)) => assert!(*c1 != *c2),
            _ => panic!("failed to get two checkouts"),
        }
    }
}<|MERGE_RESOLUTION|>--- conflicted
+++ resolved
@@ -131,11 +131,7 @@
     };
     let all_cores = topo
         .objects_with_type(&ObjectType::Core)
-<<<<<<< HEAD
-        .expect("cannot to get cores");
-=======
         .expect("objects_with_type failed");
->>>>>>> d279e2bc
     let core_count = all_cores.len();
 
     let mut cache_depth = core_depth;
