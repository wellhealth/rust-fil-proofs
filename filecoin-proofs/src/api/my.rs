use std::sync::Arc;
use std::sync::mpsc::channel;
use std::sync::mpsc::sync_channel;
use bellperson::Circuit;
use bellperson::groth16::ParameterSource;
use bellperson::multiexp::multiexp_full; use ff::Field; use ff::PrimeField; use bellperson::ConstraintSystem;
use groupy::CurveAffine;
use groupy::CurveProjective;
use rayon::iter::IndexedParallelIterator;
use rayon::iter::IntoParallelIterator;
use rayon::iter::IntoParallelRefMutIterator;
use rayon::iter::ParallelIterator;
use storage_proofs::hasher::Domain;
use crate::{Commitment, verify_seal_inner};
use crate::caches::get_stacked_params;
use crate::parameters::setup_params;
use crate::util::as_safe_commitment;
use crate::DefaultPieceDomain;
use crate::DefaultPieceHasher;
use crate::PaddedBytesAmount;
use crate::PoRepConfig;
use crate::PoRepProofPartitions;
use crate::ProverId;
use crate::SealCommitOutput;
use crate::SealCommitPhase1Output;
use crate::Ticket;
use crate::SINGLE_PARTITION_PROOF_LEN;
use anyhow::{ensure, Context, Result};
use bellperson::domain::EvaluationDomain;
use bellperson::domain::Scalar;
use bellperson::gpu::LockedFFTKernel;
use bellperson::gpu::LockedMultiexpKernel;
use bellperson::groth16;
use bellperson::groth16::MappedParameters;
use bellperson::groth16::Proof;
use bellperson::groth16::ProvingAssignment;
use bellperson::multicore::Worker;
use bellperson::multiexp::multiexp;
use bellperson::multiexp::DensityTracker;
use bellperson::multiexp::FullDensity;
use bellperson::Index;
use bellperson::SynthesisError;
use bellperson::Variable;
use futures::Future;
use log::info;
use paired::bls12_381::Bls12;
use paired::bls12_381::Fr;
use paired::bls12_381::FrRepr;
use rand::rngs::OsRng;
use storage_proofs::compound_proof;
use storage_proofs::compound_proof::CircuitComponent;
use storage_proofs::compound_proof::CompoundProof;
use storage_proofs::merkle::MerkleTreeTrait;
use storage_proofs::multi_proof::MultiProof;
use storage_proofs::porep::stacked;
use storage_proofs::porep::stacked::StackedCircuit;
use storage_proofs::porep::stacked::StackedCompound;
use storage_proofs::porep::stacked::StackedDrg;
use storage_proofs::sector::SectorId;

pub struct C2DataStage1<Tree>
where
    Tree: 'static + MerkleTreeTrait,
{
    pub porep_config: PoRepConfig,
    pub ticket: Ticket,
    pub circuits: Vec<StackedCircuit<'static, Tree, DefaultPieceHasher>>,
    pub groth_params: Arc<MappedParameters<Bls12>>,
    pub prover_id: ProverId,
    pub comm_r: Commitment,
    pub comm_d: Commitment,
    pub seed: Ticket,
}

pub struct ConcreteProvingAssignment {
    // Density of queries
    pub a_aux_density: DensityTracker,
    pub b_input_density: DensityTracker,
    pub b_aux_density: DensityTracker,

    // Evaluations of A, B, C polynomials
    pub a: Vec<Scalar<Bls12>>,
    pub b: Vec<Scalar<Bls12>>,
    pub c: Vec<Scalar<Bls12>>,

    // Assignments of variables
    pub input_assignment: Vec<Fr>,
    pub aux_assignment: Vec<Fr>,
}

impl From<ProvingAssignment<Bls12>> for ConcreteProvingAssignment {
    fn from(input: ProvingAssignment<Bls12>) -> Self {
        ConcreteProvingAssignment {
            a_aux_density: input.a_aux_density,
            b_input_density: input.b_input_density,
            b_aux_density: input.b_aux_density,
            a: input.a,
            b: input.b,
            c: input.c,
            input_assignment: input.input_assignment,
            aux_assignment: input.aux_assignment,
        }
    }
}

pub fn custom_c2<Tree: 'static + MerkleTreeTrait>(
    porep_config: PoRepConfig,
    phase1_output: SealCommitPhase1Output<Tree>,
    prover_id: ProverId,
    sector_id: SectorId,
    gpu_index:usize,
) -> Result<SealCommitOutput> {
    let stage1_data = prepare_c2::<Tree>(porep_config, phase1_output, prover_id, sector_id)?;
    let C2DataStage1 {
        porep_config,
        ticket,
        circuits,
        groth_params,
        prover_id,
        comm_r,
        comm_d,
        seed,
    } = stage1_data;

    let mut rng = OsRng;
    let r_s = (0..circuits.len()).map(|_| Fr::random(&mut rng)).collect();
    let s_s = (0..circuits.len()).map(|_| Fr::random(&mut rng)).collect();

    info!(
        "sector: {}, 此版本使用星际无限C2流程(抽离自bellperson)",
        sector_id
    );
    let provers = c2_stage1::<Tree>(circuits)?;
    info!("sector: {}, C2 done with stage1 CPU", sector_id);

<<<<<<< HEAD
    let proofs = c2_stage2(provers, &groth_params, r_s, s_s, sector_id)?;
=======
    let proofs = c2_stage2(provers, &groth_params, r_s, s_s, gpu_index)?;
>>>>>>> 3e30fc05
    let proofs = proofs
        .into_iter()
        .map(|groth_proof| {
            let mut proof_vec = vec![];
            groth_proof.write(&mut proof_vec)?;
            let gp = groth16::Proof::<Bls12>::read(&proof_vec[..])?;
            Ok(gp)
        })
        .collect::<Result<Vec<_>>>()?;

    let proof = MultiProof::new(proofs, &groth_params.vk);

    let mut buf = Vec::with_capacity(
        SINGLE_PARTITION_PROOF_LEN * usize::from(PoRepProofPartitions::from(porep_config)),
    );

    proof.write(&mut buf)?;

    let buf = buf;
    // Verification is cheap when parameters are cached,
    // and it is never correct to return a proof which does not verify.
    verify_seal_inner::<Tree>(
        porep_config,
        comm_r,
        comm_d,
        prover_id,
        sector_id,
        ticket,
        seed,
        &buf,
        gpu_index,
    )
    .context("post-seal verification sanity check failed")?;

    let out = SealCommitOutput { proof: buf };

    info!("seal_commit_phase2:finish: {:?}", sector_id);
    Ok(out)
}

pub fn prepare_c2<Tree: 'static + MerkleTreeTrait>(
    porep_config: PoRepConfig,
    phase1_output: SealCommitPhase1Output<Tree>,
    prover_id: ProverId,
    sector_id: SectorId,
) -> Result<C2DataStage1<Tree>> {
    info!("seal_commit_phase2:start: {:?}", sector_id);
    let SealCommitPhase1Output {
        vanilla_proofs,
        comm_r,
        comm_d,
        replica_id,
        seed,
        ticket,
    } = phase1_output;
    ensure!(comm_d != [0; 32], "Invalid all zero commitment (comm_d)");
    ensure!(comm_r != [0; 32], "Invalid all zero commitment (comm_r)");
    let comm_r_safe = as_safe_commitment(&comm_r, "comm_r")?;
    let comm_d_safe = DefaultPieceDomain::try_from_bytes(&comm_d)?;

    let public_inputs = stacked::PublicInputs {
        replica_id,
        tau: Some(stacked::Tau {
            comm_d: comm_d_safe,
            comm_r: comm_r_safe,
        }),
        k: None,
        seed,
    };

    info!(
        "got groth params ({}) while sealing",
        u64::from(PaddedBytesAmount::from(porep_config))
    );

    let compound_setup_params = compound_proof::SetupParams {
        vanilla_params: setup_params(
            PaddedBytesAmount::from(porep_config),
            usize::from(PoRepProofPartitions::from(porep_config)),
            porep_config.porep_id,
        )?,
        partitions: Some(usize::from(PoRepProofPartitions::from(porep_config))),
        priority: false,
    };

    let params = <StackedCompound<Tree, DefaultPieceHasher> as CompoundProof<
        StackedDrg<Tree, DefaultPieceHasher>,
        _,
    >>::setup(&compound_setup_params)?
    .vanilla_params;

    info!("snark_proof:start");

    ensure!(
        !vanilla_proofs.is_empty(),
        "cannot create a circuit proof over missing vanilla proofs"
    );

    let circuits: Vec<StackedCircuit<Tree, DefaultPieceHasher>> = vanilla_proofs
        .into_par_iter()
        .enumerate()
        .map(|(k, vanilla_proof)| {
            StackedCompound::<Tree, DefaultPieceHasher>::circuit(
                &public_inputs,
                <StackedCircuit::<Tree, DefaultPieceHasher> as CircuitComponent>::ComponentPrivateInputs::default(),
                &vanilla_proof,
                &params,
                Some(k),
            )
        })
        .collect::<Result<Vec<_>>>()?;

    let groth_params = get_stacked_params::<Tree>(porep_config)?;
    Ok(C2DataStage1 {
        porep_config,
        ticket,
        circuits,
        groth_params,
        prover_id,
        comm_r,
        comm_d,
        seed,
    })
}

pub fn c2_stage1<Tree: 'static + MerkleTreeTrait>(
    circuits: Vec<StackedCircuit<Tree, DefaultPieceHasher>>,
) -> Result<Vec<ConcreteProvingAssignment>> {
    circuits
        .into_par_iter()
        .map(|circuit| {
            let mut prover = ProvingAssignment::new();

            prover.alloc_input(|| "", || Ok(Fr::one()))?;
            circuit
                .synthesize(&mut prover)
                .map_err(|e| anyhow::Error::from(e))?;

            for i in 0..prover.input_assignment.len() {
                prover.enforce(|| "", |lc| lc + Variable(Index::Input(i)), |lc| lc, |lc| lc);
            }

            Ok(prover.into())
        })
        .collect::<Result<Vec<ConcreteProvingAssignment>, _>>()
}

pub fn c2_stage2(
    mut provers: Vec<ConcreteProvingAssignment>,
    params: &MappedParameters<paired::bls12_381::Bls12>,
    r_s: Vec<Fr>,
    s_s: Vec<Fr>,
<<<<<<< HEAD
    sector_id: SectorId,
) -> Result<Vec<Proof<Bls12>>> {
=======
    gpu_index:usize,
) -> Result<Vec<Proof<Bls12>>, SynthesisError> {

>>>>>>> 3e30fc05
    let worker = Worker::new();
    let input_len = provers[0].input_assignment.len();
    let vk = params.get_vk(input_len)?;
    let n = provers[0].a.len();

    // Make sure all circuits have the same input len.
    for prover in &provers {
        assert_eq!(
            prover.a.len(),
            n,
            "only equaly sized circuits are supported"
        );
    }

    let mut log_d = 0;
    while (1 << log_d) < n {
        log_d += 1;
    }

    let mut fft_kern = Some(LockedFFTKernel::<Bls12>::new(log_d, false,gpu_index));

    let (tx_1, rx_1) =
        sync_channel::<(EvaluationDomain<Bls12, Scalar<Bls12>>, _, _)>(provers.len());
    let (tx_2, rx_2) = sync_channel(provers.len());
    let (tx_3, rx_3) = sync_channel(provers.len());
    let (tx_hl, rx_hl) = channel();
    let (tx_ab, rx_ab) = channel();
    let (tx_g2, rx_g2) = channel();

    let mut a_s = vec![];
    crossbeam::scope({
        let a_s = &mut a_s;
        let provers_len = provers.len();
        let provers = &mut provers;
        let worker = &worker;
        let fft_kern = &mut fft_kern;
        let tx_hl = tx_hl.clone();

        move |s| {
            s.spawn(move |_| {
                while let Ok((mut a, b, c)) = rx_1.recv() {
                    a.mul_assign(&worker, &b);
                    drop(b);
                    a.sub_assign(&worker, &c);
                    drop(c);
                    a.divide_by_z_on_coset(&worker);
                    tx_2.send(a).unwrap();
                }
            });

            s.spawn(move |_| {
                *a_s = rx_3
                    .iter()
                    .map(|a: EvaluationDomain<Bls12, Scalar<Bls12>>| {
                        let mut a = a.into_coeffs();
                        let a_len = a.len() - 1;
                        a.truncate(a_len);
                        a
                    })
                    .map(|a| Arc::new(a.into_iter().map(|s| s.0.into()).collect::<Vec<FrRepr>>()))
                    .collect::<Vec<_>>();
                assert_eq!(a_s.len(), provers_len);
            });

            let len = provers.len();
            let mut spawn_index = if len <= 2 { 0 } else { len - 2 };
            for (index, prover) in provers.iter_mut().enumerate() {
                if index >= spawn_index {
                    spawn_index = len + 1;
                    s.spawn({
                        let tx_hl = tx_hl.clone();
                        move |_| {
                            tx_hl.send(params.get_h(0)).unwrap();
                        }
                    });
                }
                let mut a =
                    EvaluationDomain::from_coeffs(std::mem::replace(&mut prover.a, Vec::new()))
                        .unwrap();
                let mut b =
                    EvaluationDomain::from_coeffs(std::mem::replace(&mut prover.b, Vec::new()))
                        .unwrap();
                let mut c =
                    EvaluationDomain::from_coeffs(std::mem::replace(&mut prover.c, Vec::new()))
                        .unwrap();

                b.ifft(&worker, fft_kern).unwrap();
                b.coset_fft(&worker, fft_kern).unwrap();

                a.ifft(&worker, fft_kern).unwrap();
                a.coset_fft(&worker, fft_kern).unwrap();

                c.ifft(&worker, fft_kern).unwrap();
                c.coset_fft(&worker, fft_kern).unwrap();
                tx_1.send((a, b, c)).unwrap();
                for mut a in rx_2.try_iter() {
                    a.icoset_fft(&worker, fft_kern).unwrap();
                    tx_3.send(a).unwrap();
                }
            }
            drop(tx_1);
            for mut a in rx_2.iter() {
                a.icoset_fft(&worker, fft_kern).unwrap();
                tx_3.send(a).unwrap();
            }
        }
    })
    .unwrap();
    info!("sector: {}, done FFT", sector_id);

    let param_h = rx_hl.recv().unwrap()?;

    drop(fft_kern);

    let mut multiexp_kern = Some(LockedMultiexpKernel::<Bls12>::new(log_d, false,gpu_index));

    let mut h_s = Ok(vec![]);
    crossbeam::scope({
        let h_s = &mut h_s;
        let worker = &worker;
        let multiexp_kern = &mut multiexp_kern;
        move |s| {
            s.spawn(move |_| {
                tx_hl.send(params.get_l(0)).unwrap();
            });
            *h_s = a_s
                .into_iter()
                .map(|a| {
                    Ok(multiexp_full(
                        worker,
                        param_h.clone(),
                        FullDensity,
                        a,
                        multiexp_kern,
                    ))
                })
                .collect::<Result<Vec<_>, SynthesisError>>();
            drop(param_h);
        }
    })
    .unwrap();

    info!("sector: {}, done h_s", sector_id);
    let h_s = h_s?;

    let input_assignments = provers
        .par_iter_mut()
        .map(|prover| {
            let input_assignment = std::mem::replace(&mut prover.input_assignment, Vec::new());
            Arc::new(
                input_assignment
                    .into_iter()
                    .map(|s| s.into_repr())
                    .collect::<Vec<_>>(),
            )
        })
        .collect::<Vec<_>>();
    info!("sector: {}, done input_assignments", sector_id);

    let aux_assignments = provers
        .par_iter_mut()
        .map(|prover| {
            let aux_assignment = std::mem::replace(&mut prover.aux_assignment, Vec::new());
            Arc::new(
                aux_assignment
                    .into_iter()
                    .map(|s| s.into_repr())
                    .collect::<Vec<_>>(),
            )
        })
        .collect::<Vec<_>>();

    info!("sector: {}, done aux_assignments", sector_id);

    let mut l_s = Ok(vec![]);
    let param_l = rx_hl.recv().unwrap()?;
    drop(rx_hl);
    crossbeam::scope({
        let worker = &worker;
        let multiexp_kern = &mut multiexp_kern;
        let l_s = &mut l_s;
        let aux_assignments = &aux_assignments;
        move |s| {
            s.spawn(move |_| {
                let a = params.get_a(0, 0);
                tx_ab.send(a).unwrap();
                let g1 = params.get_b_g1(0, 0);
                tx_ab.send(g1).unwrap();
                let g2 = params.get_b_g2(0, 0);
                tx_g2.send(g2).unwrap();
            });

            *l_s = aux_assignments
                .iter()
                .map({
                    let param_l = param_l.clone();
                    move |aux_assignment| {
                        Ok(multiexp_full(
                            worker,
                            param_l.clone(),
                            FullDensity,
                            aux_assignment.clone(),
                            multiexp_kern,
                        ))
                    }
                })
                .collect::<Result<Vec<_>, SynthesisError>>();
            drop(param_l);
        }
    })
    .unwrap();
    let l_s = l_s?;

    info!("sector: {}, done l_s", sector_id);

    let param_a = rx_ab.recv().unwrap()?;
    let param_bg1 = rx_ab.recv().unwrap()?;
    let param_bg2 = rx_g2.recv().unwrap()?;
    let inputs = provers
        .into_iter()
        .zip(input_assignments.iter())
        .zip(aux_assignments.iter())
        .map(|((prover, input_assignment), aux_assignment)| {
            let a_inputs_source = param_a.0.clone();
            let a_aux_source = ((param_a.1).0.clone(), input_assignment.len());

            let a_inputs = multiexp_full(
                &worker,
                a_inputs_source,
                FullDensity,
                input_assignment.clone(),
                &mut multiexp_kern,
            );

            let a_aux = multiexp(
                &worker,
                a_aux_source,
                Arc::new(prover.a_aux_density),
                aux_assignment.clone(),
                &mut multiexp_kern,
            );

            let b_input_density = Arc::new(prover.b_input_density);
            let b_input_density_total = b_input_density.get_total_density();
            let b_aux_density = Arc::new(prover.b_aux_density);
            let b_g1_inputs_source = param_bg1.0.clone();
            let b_g1_aux_source = ((param_bg1.1).0.clone(), b_input_density_total);

            let b_g1_inputs = multiexp(
                &worker,
                b_g1_inputs_source,
                b_input_density.clone(),
                input_assignment.clone(),
                &mut multiexp_kern,
            );

            let b_g1_aux = multiexp(
                &worker,
                b_g1_aux_source,
                b_aux_density.clone(),
                aux_assignment.clone(),
                &mut multiexp_kern,
            );
            let b_g2_inputs_source = param_bg2.0.clone();
            let b_g2_aux_source = ((param_bg2.1).0.clone(), b_input_density_total);

            let b_g2_inputs = multiexp(
                &worker,
                b_g2_inputs_source,
                b_input_density,
                input_assignment.clone(),
                &mut multiexp_kern,
            );
            let b_g2_aux = multiexp(
                &worker,
                b_g2_aux_source,
                b_aux_density,
                aux_assignment.clone(),
                &mut multiexp_kern,
            );

            Ok((
                a_inputs,
                a_aux,
                b_g1_inputs,
                b_g1_aux,
                b_g2_inputs,
                b_g2_aux,
            ))
        })
        .collect::<Result<Vec<_>, SynthesisError>>()?;

    drop(param_a);
    drop(param_bg1);
    drop(param_bg2);

    info!("sector {}, done inputs", sector_id);
    drop(multiexp_kern);
    let proofs = h_s
        .into_iter()
        .zip(l_s.into_iter())
        .zip(inputs.into_iter())
        .zip(r_s.into_iter())
        .zip(s_s.into_iter())
        .map(
            |(
                (((h, l), (a_inputs, a_aux, b_g1_inputs, b_g1_aux, b_g2_inputs, b_g2_aux)), r),
                s,
            )| {
                if vk.delta_g1.is_zero() || vk.delta_g2.is_zero() {
                    // If this element is zero, someone is trying to perform a
                    // subversion-CRS attack.
                    return Err(SynthesisError::UnexpectedIdentity);
                }

                let mut g_a = vk.delta_g1.mul(r);
                g_a.add_assign_mixed(&vk.alpha_g1);
                let mut g_b = vk.delta_g2.mul(s);
                g_b.add_assign_mixed(&vk.beta_g2);
                let mut g_c;
                {
                    let mut rs = r;
                    rs.mul_assign(&s);

                    g_c = vk.delta_g1.mul(rs);
                    g_c.add_assign(&vk.alpha_g1.mul(s));
                    g_c.add_assign(&vk.beta_g1.mul(r));
                }
                let mut a_answer = a_inputs.wait()?;
                a_answer.add_assign(&a_aux.wait()?);
                g_a.add_assign(&a_answer);
                a_answer.mul_assign(s);
                g_c.add_assign(&a_answer);

                let mut b1_answer = b_g1_inputs.wait()?;
                b1_answer.add_assign(&b_g1_aux.wait()?);
                let mut b2_answer = b_g2_inputs.wait()?;
                b2_answer.add_assign(&b_g2_aux.wait()?);

                g_b.add_assign(&b2_answer);
                b1_answer.mul_assign(r);
                g_c.add_assign(&b1_answer);
                g_c.add_assign(&h.wait()?);
                g_c.add_assign(&l.wait()?);

                Ok(Proof {
                    a: g_a.into_affine(),
                    b: g_b.into_affine(),
                    c: g_c.into_affine(),
                })
            },
        )
        .collect::<Result<Vec<_>, SynthesisError>>()?;

    Ok(proofs)
}<|MERGE_RESOLUTION|>--- conflicted
+++ resolved
@@ -133,11 +133,7 @@
     let provers = c2_stage1::<Tree>(circuits)?;
     info!("sector: {}, C2 done with stage1 CPU", sector_id);
 
-<<<<<<< HEAD
     let proofs = c2_stage2(provers, &groth_params, r_s, s_s, sector_id)?;
-=======
-    let proofs = c2_stage2(provers, &groth_params, r_s, s_s, gpu_index)?;
->>>>>>> 3e30fc05
     let proofs = proofs
         .into_iter()
         .map(|groth_proof| {
@@ -290,14 +286,8 @@
     params: &MappedParameters<paired::bls12_381::Bls12>,
     r_s: Vec<Fr>,
     s_s: Vec<Fr>,
-<<<<<<< HEAD
     sector_id: SectorId,
 ) -> Result<Vec<Proof<Bls12>>> {
-=======
-    gpu_index:usize,
-) -> Result<Vec<Proof<Bls12>>, SynthesisError> {
-
->>>>>>> 3e30fc05
     let worker = Worker::new();
     let input_len = provers[0].input_assignment.len();
     let vk = params.get_vk(input_len)?;
