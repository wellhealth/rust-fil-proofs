--- conflicted
+++ resolved
@@ -12,12 +12,9 @@
 use rayon::iter::ParallelIterator;
 use storage_proofs::hasher::Domain;
 use crate::{Commitment, verify_seal_inner};
-<<<<<<< HEAD
-=======
 use crate::caches::get_stacked_params;
 use crate::parameters::setup_params;
 use crate::util::as_safe_commitment;
->>>>>>> 959b4041
 use crate::DefaultPieceDomain;
 use crate::DefaultPieceHasher;
 use crate::PaddedBytesAmount;
@@ -287,11 +284,8 @@
     r_s: Vec<Fr>,
     s_s: Vec<Fr>,
     gpu_index:usize,
-<<<<<<< HEAD
 ) -> Result<Vec<Proof<Bls12>>, SynthesisError> {
-=======
-) -> Result<Vec<Proof<Bls12>>> {
->>>>>>> 959b4041
+
     let worker = Worker::new();
     let input_len = provers[0].input_assignment.len();
     let vk = params.get_vk(input_len)?;
