--- conflicted
+++ resolved
@@ -1,11 +1,8 @@
 use std::fs::{self, metadata, File, OpenOptions};
 use std::io::prelude::*;
 use std::path::{Path, PathBuf};
-<<<<<<< HEAD
-use ocl::{Device, Platform};
-=======
 use ocl::{Device};
->>>>>>> 959b4041
+
 use std::sync::Mutex;
 
 use anyhow::{ensure, Context, Result};
@@ -49,10 +46,8 @@
 use crate::Labels;
 use std::marker::PhantomData;
 //use bellperson::gpu::GpuDeviceInfo;
-<<<<<<< HEAD
+
 use regex::internal::Input;
-=======
->>>>>>> 959b4041
 
 #[allow(clippy::too_many_arguments)]
 pub fn seal_pre_commit_phase1<R, S, T, Tree: 'static + MerkleTreeTrait>(
@@ -294,18 +289,14 @@
     ////////////////////////////////////////////////////////////////////////////////////////////////////////////////////////////////
     //select gpu index
 
-<<<<<<< HEAD
     let mut device_info = select_gpu_device();
-=======
-    let device_info = select_gpu_device();
->>>>>>> 959b4041
-
 
     let gpu_index = device_info.index;
 
     log::info!("select gpu index: {}", gpu_index);
 
     defer! {
+        log::info!("release gpu index: {}", gpu_index);
         release_gpu_device(device_info);
     }
     ////////////////////////////////////////////////////////////////////////////////////////////////////////////////////////////////
@@ -491,6 +482,7 @@
     log::info!("select gpu index: {}", gpu_index);
 
     defer! {
+        log::info!("release gpu index: {}", gpu_index);
         release_gpu_device(device_info);
     }
     ////////////////////////////////////////////////////////////////////////////////////////////////////////////////////////////////
@@ -1186,19 +1178,28 @@
     //pub static ref GPU_NVIDIA_DEVICES: Vec<Device> = get_devices(GPU_NVIDIA_PLATFORM_NAME).unwrap_or_default();
     //pub static ref GPU_NVIDIA_DEVICES: Vec<Device> = get_devices(GPU_NVIDIA_PLATFORM_NAME).unwrap_or_default();
     pub static ref GPU_NVIDIA_DEVICES_QUEUE:  Mutex<Queue<GpuDeviceInfo>> = Mutex::new(Queue::new());
-}
+    pub static ref GPU_NVIDIA_DEVICES_QUEUE_INIT: Vec<usize>  = Vec::new();
+
+}
+
+static mut N: i32 = 0;
 
 pub fn select_gpu_device() -> GpuDeviceInfo {
 
     let mut queue = GPU_NVIDIA_DEVICES_QUEUE.lock().unwrap();
 
-    if queue.len() == 0{
-        let devices = &bellperson::gpu::GPU_NVIDIA_DEVICES;
-
-        for i in 0 .. devices.len(){
-            let v =  devices[i];
-
-            queue.push(GpuDeviceInfo{index:i, device: v})
+    unsafe {
+        if N == 0{
+            let devices = &bellperson::gpu::GPU_NVIDIA_DEVICES;
+
+            for i in 0 .. devices.len(){
+                let v =  devices[i];
+
+                queue.push(GpuDeviceInfo{index:i, device: v})
+            }
+
+            N = 1;
+            info!("init gpu finished: {}", N);
         }
     }
 
