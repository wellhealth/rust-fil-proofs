use std::collections::BTreeMap;
use std::hash::{Hash, Hasher as StdHasher};
use std::marker::PhantomData;
use std::path::{Path, PathBuf};

use std::time::{Duration, Instant};


use anyhow::{ensure, Context, Result};
use bincode::deserialize;
use generic_array::typenum::Unsigned;
use log::{info, trace};
use merkletree::store::StoreConfig;
use storage_proofs::cache_key::CacheKey;
use storage_proofs::compound_proof::{self, CompoundProof};
use storage_proofs::hasher::{Domain, Hasher};
use storage_proofs::merkle::{
    create_tree, get_base_tree_count, split_config_and_replica, MerkleTreeTrait, MerkleTreeWrapper,
};
use storage_proofs::multi_proof::MultiProof;
use storage_proofs::post::fallback;
use storage_proofs::sector::*;
use storage_proofs::settings;
use storage_proofs::util::default_rows_to_discard;

use crate::api::util::{as_safe_commitment, get_base_tree_leafs, get_base_tree_size};
use crate::caches::{get_post_params, get_post_verifying_key};
use crate::constants::*;
use crate::parameters::{window_post_setup_params, winning_post_setup_params};
use crate::types::{
    ChallengeSeed, Commitment, PersistentAux, PoStConfig, ProverId, SectorSize, TemporaryAux,
};
use crate::PoStType;

/// The minimal information required about a replica, in order to be able to generate
/// a PoSt over it.
#[derive(Debug)]
pub struct PrivateReplicaInfo<Tree: MerkleTreeTrait> {
    /// Path to the replica.
    replica: PathBuf,
    /// The replica commitment.
    comm_r: Commitment,
    /// Persistent Aux.
    aux: PersistentAux<<Tree::Hasher as Hasher>::Domain>,
    /// Contains sector-specific (e.g. merkle trees) assets
    cache_dir: PathBuf,

    _t: PhantomData<Tree>,
}

impl<Tree: MerkleTreeTrait> Clone for PrivateReplicaInfo<Tree> {
    fn clone(&self) -> Self {
        Self {
            replica: self.replica.clone(),
            comm_r: self.comm_r,
            aux: self.aux.clone(),
            cache_dir: self.cache_dir.clone(),
            _t: Default::default(),
        }
    }
}

impl<Tree: MerkleTreeTrait> std::cmp::PartialEq for PrivateReplicaInfo<Tree> {
    fn eq(&self, other: &Self) -> bool {
        self.replica == other.replica
            && self.comm_r == other.comm_r
            && self.aux == other.aux
            && self.cache_dir == other.cache_dir
    }
}

impl<Tree: MerkleTreeTrait> Hash for PrivateReplicaInfo<Tree> {
    fn hash<H: StdHasher>(&self, state: &mut H) {
        self.replica.hash(state);
        self.comm_r.hash(state);
        self.aux.hash(state);
        self.cache_dir.hash(state);
    }
}

impl<Tree: MerkleTreeTrait> std::cmp::Eq for PrivateReplicaInfo<Tree> {}

impl<Tree: MerkleTreeTrait> std::cmp::Ord for PrivateReplicaInfo<Tree> {
    fn cmp(&self, other: &Self) -> std::cmp::Ordering {
        self.comm_r.as_ref().cmp(other.comm_r.as_ref())
    }
}

impl<Tree: MerkleTreeTrait> std::cmp::PartialOrd for PrivateReplicaInfo<Tree> {
    fn partial_cmp(&self, other: &Self) -> Option<std::cmp::Ordering> {
        self.comm_r.as_ref().partial_cmp(other.comm_r.as_ref())
    }
}

impl<Tree: 'static + MerkleTreeTrait> PrivateReplicaInfo<Tree> {
    pub fn new(replica: PathBuf, comm_r: Commitment, cache_dir: PathBuf) -> Result<Self> {
        ensure!(comm_r != [0; 32], "Invalid all zero commitment (comm_r)");

        let aux = {
            let f_aux_path = cache_dir.join(CacheKey::PAux.to_string());
            let aux_bytes = std::fs::read(&f_aux_path)
                .with_context(|| format!("could not read from path={:?}", f_aux_path))?;

            deserialize(&aux_bytes)
        }?;

        ensure!(replica.exists(), "Sealed replica does not exist");

        Ok(PrivateReplicaInfo {
            replica,
            comm_r,
            aux,
            cache_dir,
            _t: Default::default(),
        })
    }

    pub fn cache_dir_path(&self) -> &Path {
        self.cache_dir.as_path()
    }

    pub fn replica_path(&self) -> &Path {
        self.replica.as_path()
    }

    pub fn safe_comm_r(&self) -> Result<<Tree::Hasher as Hasher>::Domain> {
        as_safe_commitment(&self.comm_r, "comm_r")
    }

    pub fn safe_comm_c(&self) -> Result<<Tree::Hasher as Hasher>::Domain> {
        Ok(self.aux.comm_c)
    }

    pub fn safe_comm_r_last(&self) -> Result<<Tree::Hasher as Hasher>::Domain> {
        Ok(self.aux.comm_r_last)
    }

    /// Generate the merkle tree of this particular replica.
    pub fn merkle_tree(
        &self,
        sector_size: SectorSize,
    ) -> Result<
        MerkleTreeWrapper<
            Tree::Hasher,
            Tree::Store,
            Tree::Arity,
            Tree::SubTreeArity,
            Tree::TopTreeArity,
        >,
    > {
        let base_tree_size = get_base_tree_size::<Tree>(sector_size)?;
        let base_tree_leafs = get_base_tree_leafs::<Tree>(base_tree_size)?;
        trace!(
            "post: base tree size {}, base tree leafs {}, rows_to_discard {}, arities [{}, {}, {}]",
            base_tree_size,
            base_tree_leafs,
            default_rows_to_discard(base_tree_leafs, Tree::Arity::to_usize()),
            Tree::Arity::to_usize(),
            Tree::SubTreeArity::to_usize(),
            Tree::TopTreeArity::to_usize(),
        );

        let mut config = StoreConfig::new(
            self.cache_dir_path(),
            CacheKey::CommRLastTree.to_string(),
            default_rows_to_discard(base_tree_leafs, Tree::Arity::to_usize()),
        );
        config.size = Some(base_tree_size);

        let tree_count = get_base_tree_count::<Tree>();
        let (configs, replica_config) = split_config_and_replica(
            config,
            self.replica_path().to_path_buf(),
            base_tree_leafs,
            tree_count,
        )?;

        create_tree::<Tree>(base_tree_size, &configs, Some(&replica_config))
    }
}

/// The minimal information required about a replica, in order to be able to verify
/// a PoSt over it.
#[derive(Clone, Debug, PartialEq, Eq, Hash)]
pub struct PublicReplicaInfo {
    /// The replica commitment.
    comm_r: Commitment,
}

impl std::cmp::Ord for PublicReplicaInfo {
    fn cmp(&self, other: &Self) -> std::cmp::Ordering {
        self.comm_r.as_ref().cmp(other.comm_r.as_ref())
    }
}

impl std::cmp::PartialOrd for PublicReplicaInfo {
    fn partial_cmp(&self, other: &Self) -> Option<std::cmp::Ordering> {
        Some(self.cmp(other))
    }
}

impl PublicReplicaInfo {
    pub fn new(comm_r: Commitment) -> Result<Self> {
        ensure!(comm_r != [0; 32], "Invalid all zero commitment (comm_r)");
        Ok(PublicReplicaInfo { comm_r })
    }

    pub fn safe_comm_r<T: Domain>(&self) -> Result<T> {
        as_safe_commitment(&self.comm_r, "comm_r")
    }
}

// Ensure that any associated cached data persisted is discarded.
pub fn clear_cache<Tree: MerkleTreeTrait>(cache_dir: &Path) -> Result<()> {
    info!("clear_cache:start");

    let t_aux = {
        let f_aux_path = cache_dir.to_path_buf().join(CacheKey::TAux.to_string());
        let aux_bytes = std::fs::read(&f_aux_path)
            .with_context(|| format!("could not read from path={:?}", f_aux_path))?;

        deserialize(&aux_bytes)
    }?;

    let result = TemporaryAux::<Tree, DefaultPieceHasher>::clear_temp(t_aux);

    info!("clear_cache:finish");

    result
}

// Ensure that any associated cached data persisted is discarded.
pub fn clear_caches<Tree: MerkleTreeTrait>(
    replicas: &BTreeMap<SectorId, PrivateReplicaInfo<Tree>>,
) -> Result<()> {
    info!("clear_caches:start");

    for replica in replicas.values() {
        clear_cache::<Tree>(&replica.cache_dir.as_path())?;
    }

    info!("clear_caches:finish");

    Ok(())
}

pub type SnarkProof = Vec<u8>;

/// Generates a Winning proof-of-spacetime.
pub fn generate_winning_post<Tree: 'static + MerkleTreeTrait>(
    post_config: &PoStConfig,
    randomness: &ChallengeSeed,
    replicas: &[(SectorId, PrivateReplicaInfo<Tree>)],
    prover_id: ProverId,
) -> Result<SnarkProof> {
    info!("generate_winning_post:start");
    ensure!(
        post_config.typ == PoStType::Winning,
        "invalid post config type"
    );

    ensure!(
        replicas.len() == post_config.sector_count,
        "invalid amount of replicas"
    );

    let randomness_safe: <Tree::Hasher as Hasher>::Domain =
        as_safe_commitment(randomness, "randomness")?;
    let prover_id_safe: <Tree::Hasher as Hasher>::Domain =
        as_safe_commitment(&prover_id, "prover_id")?;

    let vanilla_params = winning_post_setup_params(&post_config)?;
    let param_sector_count = vanilla_params.sector_count;

    let setup_params = compound_proof::SetupParams {
        vanilla_params,
        partitions: None,
        priority: post_config.priority,
    };
    let pub_params: compound_proof::PublicParams<fallback::FallbackPoSt<Tree>> =
        fallback::FallbackPoStCompound::setup(&setup_params)?;
    let groth_params = get_post_params::<Tree>(&post_config)?;

    let trees = replicas
        .iter()
        .map(|(_, replica)| replica.merkle_tree(post_config.sector_size))
        .collect::<Result<Vec<_>>>()?;

    let mut pub_sectors = Vec::with_capacity(param_sector_count);
    let mut priv_sectors = Vec::with_capacity(param_sector_count);

    for _ in 0..param_sector_count {
        for ((id, replica), tree) in replicas.iter().zip(trees.iter()) {
            let comm_r = replica.safe_comm_r()?;
            let comm_c = replica.safe_comm_c()?;
            let comm_r_last = replica.safe_comm_r_last()?;

            pub_sectors.push(fallback::PublicSector::<<Tree::Hasher as Hasher>::Domain> {
                id: *id,
                comm_r,
            });
            priv_sectors.push(fallback::PrivateSector {
                tree,
                comm_c,
                comm_r_last,
            });
        }
    }

    let pub_inputs = fallback::PublicInputs::<<Tree::Hasher as Hasher>::Domain> {
        randomness: randomness_safe,
        prover_id: prover_id_safe,
        sectors: &pub_sectors,
        k: None,
    };

    let priv_inputs = fallback::PrivateInputs::<Tree> {
        sectors: &priv_sectors,
    };

    let proof = fallback::FallbackPoStCompound::<Tree>::prove(
        &pub_params,
        &pub_inputs,
        &priv_inputs,
        &groth_params,
    )?;
    let proof = proof.to_vec()?;

    info!("generate_winning_post:finish");

    Ok(proof)
}

/// Given some randomness and a the length of available sectors, generates the challenged sector.
///
/// The returned values are indicies in the range of `0..sector_set_size`, requiring the caller
/// to match the index to the correct sector.
pub fn generate_winning_post_sector_challenge<Tree: MerkleTreeTrait>(
    post_config: &PoStConfig,
    randomness: &ChallengeSeed,
    sector_set_size: u64,
    prover_id: Commitment,
) -> Result<Vec<u64>> {
    info!("generate_winning_post_sector_challenge:start");
    ensure!(sector_set_size != 0, "empty sector set is invalid");
    ensure!(
        post_config.typ == PoStType::Winning,
        "invalid post config type"
    );

    let prover_id_safe: <Tree::Hasher as Hasher>::Domain =
        as_safe_commitment(&prover_id, "prover_id")?;

    let randomness_safe: <Tree::Hasher as Hasher>::Domain =
        as_safe_commitment(randomness, "randomness")?;
    let result = fallback::generate_sector_challenges(
        randomness_safe,
        post_config.sector_count,
        sector_set_size,
        prover_id_safe,
    );

    info!("generate_winning_post_sector_challenge:finish");

    result
}

<<<<<<< HEAD
=======
/// Generates the challenges per SectorId required for either a Window
/// proof-of-spacetime or a Winning proof-of-spacetime.
pub fn generate_fallback_sector_challenges<Tree: 'static + MerkleTreeTrait>(
    post_config: &PoStConfig,
    randomness: &ChallengeSeed,
    pub_sectors: &[SectorId],
    _prover_id: ProverId,
) -> Result<BTreeMap<SectorId, Vec<u64>>> {
    info!("generate_sector_challenges:start");
    ensure!(
        post_config.typ == PoStType::Window || post_config.typ == PoStType::Winning,
        "invalid post config type"
    );

    let randomness_safe: <Tree::Hasher as Hasher>::Domain =
        as_safe_commitment(randomness, "randomness")?;

    let public_params = fallback::PublicParams {
        sector_size: u64::from(post_config.sector_size),
        challenge_count: post_config.challenge_count,
        sector_count: post_config.sector_count,
    };

    let mut sector_challenges: BTreeMap<SectorId, Vec<u64>> = BTreeMap::new();

    let num_sectors_per_chunk = post_config.sector_count;
    let partitions = match post_config.typ {
        PoStType::Window => match get_partitions_for_window_post(pub_sectors.len(), &post_config) {
            Some(x) => x,
            None => 1,
        },
        PoStType::Winning => 1,
    };

    for partition_index in 0..partitions {
        let sectors = pub_sectors
            .chunks(num_sectors_per_chunk)
            .nth(partition_index)
            .ok_or_else(|| anyhow!("invalid number of sectors/partition index"))?;

        for (i, sector) in sectors.iter().enumerate() {
            let mut challenges = Vec::new();

            for n in 0..post_config.challenge_count {
                let challenge_index = ((partition_index * post_config.sector_count + i)
                    * post_config.challenge_count
                    + n) as u64;
                let challenged_leaf = fallback::generate_leaf_challenge(
                    &public_params,
                    randomness_safe,
                    u64::from(*sector),
                    challenge_index,
                );
                challenges.push(challenged_leaf);
            }

            sector_challenges.insert(*sector, challenges);
        }
    }

    info!("generate_sector_challenges:finish");

    Ok(sector_challenges)
}

/// Generates a single vanilla proof required for either Window proof-of-spacetime
/// or Winning proof-of-spacetime.
pub fn generate_single_vanilla_proof<Tree: 'static + MerkleTreeTrait>(
    post_config: &PoStConfig,
    sector_id: SectorId,
    replica: &PrivateReplicaInfo<Tree>,
    challenges: &[u64],
) -> Result<FallbackPoStSectorProof<Tree>> {
    info!("generate_single_vanilla_proof:start: {:?}", sector_id);

    let tree = &replica
        .merkle_tree(post_config.sector_size)
        .with_context(|| {
            format!(
                "generate_single_vanilla_proof: merkle_tree failed: {:?}",
                sector_id
            )
        })?;
    let comm_r = replica.safe_comm_r().with_context(|| {
        format!(
            "generate_single_vanilla_poof: safe_comm_r failed: {:?}",
            sector_id
        )
    })?;
    let comm_c = replica.safe_comm_c();
    let comm_r_last = replica.safe_comm_r_last();

    let mut priv_sectors = Vec::with_capacity(1);
    priv_sectors.push(fallback::PrivateSector {
        tree,
        comm_c,
        comm_r_last,
    });

    let priv_inputs = fallback::PrivateInputs::<Tree> {
        sectors: &priv_sectors,
    };

    let vanilla_proof =
        fallback::vanilla_proof(sector_id, &priv_inputs, challenges).with_context(|| {
            format!(
                "generate_single_vanilla_proof: vanilla_proof failed: {:?}",
                sector_id
            )
        })?;

    info!("generate_single_vanilla_proof:finish: {:?}", sector_id);

    Ok(FallbackPoStSectorProof {
        sector_id,
        comm_r,
        vanilla_proof,
    })
}

>>>>>>> 24cd455d
/// Verifies a winning proof-of-spacetime.
///
/// The provided `replicas` must be the same ones as passed to `generate_winning_post`, and be based on
/// the indices generated by `generate_winning_post_sector_challenge`. It is the responsibility of the
/// caller to ensure this.
pub fn verify_winning_post<Tree: 'static + MerkleTreeTrait>(
    post_config: &PoStConfig,
    randomness: &ChallengeSeed,
    replicas: &[(SectorId, PublicReplicaInfo)],
    prover_id: ProverId,
    proof: &[u8],
) -> Result<bool> {
    info!("verify_winning_post:start");

    ensure!(
        post_config.typ == PoStType::Winning,
        "invalid post config type"
    );
    ensure!(
        post_config.sector_count == replicas.len(),
        "invalid amount of replicas provided"
    );

    let randomness_safe: <Tree::Hasher as Hasher>::Domain =
        as_safe_commitment(randomness, "randomness")?;
    let prover_id_safe: <Tree::Hasher as Hasher>::Domain =
        as_safe_commitment(&prover_id, "prover_id")?;

    let vanilla_params = winning_post_setup_params(&post_config)?;
    let param_sector_count = vanilla_params.sector_count;

    let setup_params = compound_proof::SetupParams {
        vanilla_params,
        partitions: None,
        priority: false,
    };
    let pub_params: compound_proof::PublicParams<fallback::FallbackPoSt<Tree>> =
        fallback::FallbackPoStCompound::setup(&setup_params)?;

    let mut pub_sectors = Vec::with_capacity(param_sector_count);
    for _ in 0..param_sector_count {
        for (id, replica) in replicas.iter() {
            let comm_r = replica.safe_comm_r()?;
            pub_sectors.push(fallback::PublicSector { id: *id, comm_r });
        }
    }

    let pub_inputs = fallback::PublicInputs {
        randomness: randomness_safe,
        prover_id: prover_id_safe,
        sectors: &pub_sectors,
        k: None,
    };

    let use_fil_blst = settings::SETTINGS
        .lock()
        .expect("use_fil_blst settings lock failure")
        .use_fil_blst;

    let is_valid = if use_fil_blst {
        info!("verify_winning_post: use_fil_blst=true");
        let verifying_key_path = post_config.get_cache_verifying_key_path::<Tree>()?;
        fallback::FallbackPoStCompound::verify_blst(
            &pub_params,
            &pub_inputs,
            &proof,
            proof.len() / 192,
            &fallback::ChallengeRequirements {
                minimum_challenge_count: post_config.challenge_count * post_config.sector_count,
            },
            &verifying_key_path,
        )?
    } else {
        let verifying_key = get_post_verifying_key::<Tree>(&post_config)?;

        let single_proof = MultiProof::new_from_reader(None, &proof[..], &verifying_key)?;
        if single_proof.len() != 1 {
            return Ok(false);
        }

        fallback::FallbackPoStCompound::verify(
            &pub_params,
            &pub_inputs,
            &single_proof,
            &fallback::ChallengeRequirements {
                minimum_challenge_count: post_config.challenge_count * post_config.sector_count,
            },
        )?
    };

    if !is_valid {
        return Ok(false);
    }

    info!("verify_winning_post:finish");

    Ok(true)
}

/// Generates a Window proof-of-spacetime.
pub fn generate_window_post<Tree: 'static + MerkleTreeTrait>(
    post_config: &PoStConfig,
    randomness: &ChallengeSeed,
    replicas: &BTreeMap<SectorId, PrivateReplicaInfo<Tree>>,
    prover_id: ProverId,
) -> Result<SnarkProof> {
    info!("generate_window_post:start");
    ensure!(
        post_config.typ == PoStType::Window,
        "invalid post config type"
    );

    let now = Instant::now();

    info!("generate_window_post0:{:?} {:?}", prover_id, now.elapsed().as_secs());

    let randomness_safe = as_safe_commitment(randomness, "randomness")?;
    let prover_id_safe = as_safe_commitment(&prover_id, "prover_id")?;

    let vanilla_params = window_post_setup_params(&post_config);
    let partitions = get_partitions_for_window_post(replicas.len(), &post_config);

    let sector_count = vanilla_params.sector_count;
    let setup_params = compound_proof::SetupParams {
        vanilla_params,
        partitions,
        priority: post_config.priority,
    };

    let pub_params: compound_proof::PublicParams<fallback::FallbackPoSt<Tree>> =
        fallback::FallbackPoStCompound::setup(&setup_params)?;
    let groth_params = get_post_params::<Tree>(&post_config)?;
    info!("generate_window_post: pub_sectors & priv_sectors (begin)");

    info!("generate_window_post1:{:?} {:?}", prover_id, now.elapsed().as_secs());
    /*let trees: Vec<_> = replicas
        .iter()
        .map(|(_id, replica)| replica.merkle_tree(post_config.sector_size))
        .collect::<Result<_>>()?;*/

    use rayon::prelude::*;

    let trees: Vec<_> = replicas
        .par_iter()
        .map(|(_id, replica)| replica.merkle_tree(post_config.sector_size))
        .collect::<Result<_>>()?;

    info!("generate_window_post2:{:?} {:?}", prover_id, now.elapsed().as_secs());
    let mut pub_sectors = Vec::with_capacity(sector_count);
    let mut priv_sectors = Vec::with_capacity(sector_count);

    info!("generate_window_post: pub_sectors & priv_sectors (begin)");
    for ((sector_id, replica), tree) in replicas.iter().zip(trees.iter()) {
        let comm_r = replica.safe_comm_r()?;
        let comm_c = replica.safe_comm_c()?;
        let comm_r_last = replica.safe_comm_r_last()?;

        pub_sectors.push(fallback::PublicSector {
            id: *sector_id,
            comm_r,
        });
        priv_sectors.push(fallback::PrivateSector {
            tree,
            comm_c,
            comm_r_last,
        });
    }
    info!("generate_window_post: pub_sectors & priv_sectors (end)");

    info!("generate_window_post3:{:?} {:?}", prover_id, now.elapsed().as_secs());

    let pub_inputs = fallback::PublicInputs {
        randomness: randomness_safe,
        prover_id: prover_id_safe,
        sectors: &pub_sectors,
        k: None,
    };

    info!("generate_window_post:fallback::PrivateInputs(begin)");
    let priv_inputs = fallback::PrivateInputs::<Tree> {
        sectors: &priv_sectors,
    };

    info!("generate_window_post4:{:?} {:?}", prover_id, now.elapsed().as_secs());
    info!("generate_window_post:fallback::FallbackPoStCompound(begin)");
    let proof = fallback::FallbackPoStCompound::prove(
        &pub_params,
        &pub_inputs,
        &priv_inputs,
        &groth_params,
    )?;

    info!("generate_window_post5:{:?} {:?}", prover_id, now.elapsed().as_secs());

    info!("generate_window_post:finish");

    Ok(proof.to_vec()?)
}

/// Verifies a window proof-of-spacetime.
pub fn verify_window_post<Tree: 'static + MerkleTreeTrait>(
    post_config: &PoStConfig,
    randomness: &ChallengeSeed,
    replicas: &BTreeMap<SectorId, PublicReplicaInfo>,
    prover_id: ProverId,
    proof: &[u8],
) -> Result<bool> {
    info!("verify_window_post:start");

    ensure!(
        post_config.typ == PoStType::Window,
        "invalid post config type"
    );

    let randomness_safe = as_safe_commitment(randomness, "randomness")?;
    let prover_id_safe = as_safe_commitment(&prover_id, "prover_id")?;

    let vanilla_params = window_post_setup_params(&post_config);
    let partitions = get_partitions_for_window_post(replicas.len(), &post_config);

    let setup_params = compound_proof::SetupParams {
        vanilla_params,
        partitions,
        priority: false,
    };
    let pub_params: compound_proof::PublicParams<fallback::FallbackPoSt<Tree>> =
        fallback::FallbackPoStCompound::setup(&setup_params)?;

    let pub_sectors: Vec<_> = replicas
        .iter()
        .map(|(sector_id, replica)| {
            let comm_r = replica.safe_comm_r()?;
            Ok(fallback::PublicSector {
                id: *sector_id,
                comm_r,
            })
        })
        .collect::<Result<_>>()?;

    let pub_inputs = fallback::PublicInputs {
        randomness: randomness_safe,
        prover_id: prover_id_safe,
        sectors: &pub_sectors,
        k: None,
    };

    let use_fil_blst = settings::SETTINGS
        .lock()
        .expect("use_fil_blst settings lock failure")
        .use_fil_blst;

    let is_valid = if use_fil_blst {
        info!("verify_window_post: use_fil_blst=true");
        let verifying_key_path = post_config.get_cache_verifying_key_path::<Tree>()?;
        fallback::FallbackPoStCompound::verify_blst(
            &pub_params,
            &pub_inputs,
            &proof,
            proof.len() / 192,
            &fallback::ChallengeRequirements {
                minimum_challenge_count: post_config.challenge_count * post_config.sector_count,
            },
            &verifying_key_path,
        )?
    } else {
        let verifying_key = get_post_verifying_key::<Tree>(&post_config)?;
        let multi_proof = MultiProof::new_from_reader(partitions, &proof[..], &verifying_key)?;

        fallback::FallbackPoStCompound::verify(
            &pub_params,
            &pub_inputs,
            &multi_proof,
            &fallback::ChallengeRequirements {
                minimum_challenge_count: post_config.challenge_count * post_config.sector_count,
            },
        )?
    };
    if !is_valid {
        return Ok(false);
    }

    info!("verify_window_post:finish");

    Ok(true)
}

fn get_partitions_for_window_post(
    total_sector_count: usize,
    post_config: &PoStConfig,
) -> Option<usize> {
    let partitions = (total_sector_count as f32 / post_config.sector_count as f32).ceil() as usize;

    if partitions > 1 {
        Some(partitions)
    } else {
        None
    }
}<|MERGE_RESOLUTION|>--- conflicted
+++ resolved
@@ -3,10 +3,7 @@
 use std::marker::PhantomData;
 use std::path::{Path, PathBuf};
 
-use std::time::{Duration, Instant};
-
-
-use anyhow::{ensure, Context, Result};
+use anyhow::{anyhow, ensure, Context, Result};
 use bincode::deserialize;
 use generic_array::typenum::Unsigned;
 use log::{info, trace};
@@ -19,6 +16,8 @@
 };
 use storage_proofs::multi_proof::MultiProof;
 use storage_proofs::post::fallback;
+use storage_proofs::post::fallback::SectorProof;
+use storage_proofs::proof::ProofScheme;
 use storage_proofs::sector::*;
 use storage_proofs::settings;
 use storage_proofs::util::default_rows_to_discard;
@@ -28,7 +27,8 @@
 use crate::constants::*;
 use crate::parameters::{window_post_setup_params, winning_post_setup_params};
 use crate::types::{
-    ChallengeSeed, Commitment, PersistentAux, PoStConfig, ProverId, SectorSize, TemporaryAux,
+    ChallengeSeed, Commitment, FallbackPoStSectorProof, PersistentAux, PoStConfig, ProverId,
+    SectorSize, SnarkProof, TemporaryAux, VanillaProof,
 };
 use crate::PoStType;
 
@@ -127,12 +127,12 @@
         as_safe_commitment(&self.comm_r, "comm_r")
     }
 
-    pub fn safe_comm_c(&self) -> Result<<Tree::Hasher as Hasher>::Domain> {
-        Ok(self.aux.comm_c)
-    }
-
-    pub fn safe_comm_r_last(&self) -> Result<<Tree::Hasher as Hasher>::Domain> {
-        Ok(self.aux.comm_r_last)
+    pub fn safe_comm_c(&self) -> <Tree::Hasher as Hasher>::Domain {
+        self.aux.comm_c
+    }
+
+    pub fn safe_comm_r_last(&self) -> <Tree::Hasher as Hasher>::Domain {
+        self.aux.comm_r_last
     }
 
     /// Generate the merkle tree of this particular replica.
@@ -244,7 +244,79 @@
     Ok(())
 }
 
-pub type SnarkProof = Vec<u8>;
+/// Generates a Winning proof-of-spacetime with provided vanilla proofs.
+pub fn generate_winning_post_with_vanilla<Tree: 'static + MerkleTreeTrait>(
+    post_config: &PoStConfig,
+    randomness: &ChallengeSeed,
+    prover_id: ProverId,
+    vanilla_proofs: Vec<FallbackPoStSectorProof<Tree>>,
+) -> Result<SnarkProof> {
+    info!("generate_winning_post_with_vanilla:start");
+    ensure!(
+        post_config.typ == PoStType::Winning,
+        "invalid post config type"
+    );
+
+    ensure!(
+        vanilla_proofs.len() == post_config.sector_count,
+        "invalid amount of vanilla proofs"
+    );
+
+    let randomness_safe: <Tree::Hasher as Hasher>::Domain =
+        as_safe_commitment(randomness, "randomness")?;
+    let prover_id_safe: <Tree::Hasher as Hasher>::Domain =
+        as_safe_commitment(&prover_id, "prover_id")?;
+
+    let vanilla_params = winning_post_setup_params(&post_config)?;
+
+    let setup_params = compound_proof::SetupParams {
+        vanilla_params,
+        partitions: None,
+        priority: post_config.priority,
+    };
+    let pub_params: compound_proof::PublicParams<fallback::FallbackPoSt<Tree>> =
+        fallback::FallbackPoStCompound::setup(&setup_params)?;
+    let groth_params = get_post_params::<Tree>(&post_config)?;
+
+    let mut pub_sectors = Vec::with_capacity(vanilla_proofs.len());
+    for vanilla_proof in &vanilla_proofs {
+        pub_sectors.push(fallback::PublicSector {
+            id: vanilla_proof.sector_id,
+            comm_r: vanilla_proof.comm_r,
+        });
+    }
+
+    let pub_inputs = fallback::PublicInputs {
+        randomness: randomness_safe,
+        prover_id: prover_id_safe,
+        sectors: &pub_sectors,
+        k: None,
+    };
+
+    let partitions = match pub_params.partitions {
+        Some(x) => x,
+        None => 1,
+    };
+    let partitioned_proofs = partition_vanilla_proofs(
+        &post_config,
+        &pub_params.vanilla_params,
+        &pub_inputs,
+        partitions,
+        &vanilla_proofs,
+    )?;
+
+    let proof = fallback::FallbackPoStCompound::prove_with_vanilla(
+        &pub_params,
+        &pub_inputs,
+        partitioned_proofs,
+        &groth_params,
+    )?;
+    let proof = proof.to_vec()?;
+
+    info!("generate_winning_post_with_vanilla:finish");
+
+    Ok(proof)
+}
 
 /// Generates a Winning proof-of-spacetime.
 pub fn generate_winning_post<Tree: 'static + MerkleTreeTrait>(
@@ -283,20 +355,28 @@
 
     let trees = replicas
         .iter()
-        .map(|(_, replica)| replica.merkle_tree(post_config.sector_size))
+        .map(|(sector_id, replica)| {
+            replica
+                .merkle_tree(post_config.sector_size)
+                .with_context(|| {
+                    format!("generate_winning_post: merkle_tree failed: {:?}", sector_id)
+                })
+        })
         .collect::<Result<Vec<_>>>()?;
 
     let mut pub_sectors = Vec::with_capacity(param_sector_count);
     let mut priv_sectors = Vec::with_capacity(param_sector_count);
 
     for _ in 0..param_sector_count {
-        for ((id, replica), tree) in replicas.iter().zip(trees.iter()) {
-            let comm_r = replica.safe_comm_r()?;
-            let comm_c = replica.safe_comm_c()?;
-            let comm_r_last = replica.safe_comm_r_last()?;
+        for ((sector_id, replica), tree) in replicas.iter().zip(trees.iter()) {
+            let comm_r = replica.safe_comm_r().with_context(|| {
+                format!("generate_winning_post: safe_comm_r failed: {:?}", sector_id)
+            })?;
+            let comm_c = replica.safe_comm_c();
+            let comm_r_last = replica.safe_comm_r_last();
 
             pub_sectors.push(fallback::PublicSector::<<Tree::Hasher as Hasher>::Domain> {
-                id: *id,
+                id: *sector_id,
                 comm_r,
             });
             priv_sectors.push(fallback::PrivateSector {
@@ -331,9 +411,9 @@
     Ok(proof)
 }
 
-/// Given some randomness and a the length of available sectors, generates the challenged sector.
+/// Given some randomness and the length of available sectors, generates the challenged sector.
 ///
-/// The returned values are indicies in the range of `0..sector_set_size`, requiring the caller
+/// The returned values are indices in the range of `0..sector_set_size`, requiring the caller
 /// to match the index to the correct sector.
 pub fn generate_winning_post_sector_challenge<Tree: MerkleTreeTrait>(
     post_config: &PoStConfig,
@@ -365,8 +445,6 @@
     result
 }
 
-<<<<<<< HEAD
-=======
 /// Generates the challenges per SectorId required for either a Window
 /// proof-of-spacetime or a Winning proof-of-spacetime.
 pub fn generate_fallback_sector_challenges<Tree: 'static + MerkleTreeTrait>(
@@ -487,7 +565,6 @@
     })
 }
 
->>>>>>> 24cd455d
 /// Verifies a winning proof-of-spacetime.
 ///
 /// The provided `replicas` must be the same ones as passed to `generate_winning_post`, and be based on
@@ -529,9 +606,14 @@
 
     let mut pub_sectors = Vec::with_capacity(param_sector_count);
     for _ in 0..param_sector_count {
-        for (id, replica) in replicas.iter() {
-            let comm_r = replica.safe_comm_r()?;
-            pub_sectors.push(fallback::PublicSector { id: *id, comm_r });
+        for (sector_id, replica) in replicas.iter() {
+            let comm_r = replica.safe_comm_r().with_context(|| {
+                format!("verify_winning_post: safe_comm_r failed: {:?}", sector_id)
+            })?;
+            pub_sectors.push(fallback::PublicSector {
+                id: *sector_id,
+                comm_r,
+            });
         }
     }
 
@@ -587,6 +669,203 @@
     Ok(true)
 }
 
+// Partition a flat vector of vanilla sector proofs.  The post_config
+// (PoSt) type is required in order to determine the proper shape of
+// the returned partitioned proofs.
+pub fn partition_vanilla_proofs<Tree: MerkleTreeTrait>(
+    post_config: &PoStConfig,
+    pub_params: &fallback::PublicParams,
+    pub_inputs: &fallback::PublicInputs<<Tree::Hasher as Hasher>::Domain>,
+    partition_count: usize,
+    vanilla_proofs: &[FallbackPoStSectorProof<Tree>],
+) -> Result<Vec<VanillaProof<Tree>>> {
+    info!("partition_vanilla_proofs:start");
+    ensure!(
+        post_config.typ == PoStType::Window || post_config.typ == PoStType::Winning,
+        "invalid post config type"
+    );
+
+    let num_sectors_per_chunk = pub_params.sector_count;
+    let num_sectors = pub_inputs.sectors.len();
+
+    ensure!(
+        num_sectors <= partition_count * num_sectors_per_chunk,
+        "cannot prove the provided number of sectors: {} > {} * {}",
+        num_sectors,
+        partition_count,
+        num_sectors_per_chunk,
+    );
+
+    let mut partition_proofs = Vec::new();
+
+    // Note that the partition proofs returned are shaped differently
+    // based on which type of PoSt is being considered.
+    match post_config.typ {
+        PoStType::Window => {
+            for (j, sectors_chunk) in pub_inputs.sectors.chunks(num_sectors_per_chunk).enumerate() {
+                trace!("processing partition {}", j);
+
+                let mut sector_proofs = Vec::with_capacity(num_sectors_per_chunk);
+
+                for pub_sector in sectors_chunk.iter() {
+                    let cur_proof = vanilla_proofs
+                        .iter()
+                        .find(|&proof| proof.sector_id == pub_sector.id)
+                        .expect("failed to locate sector proof");
+
+                    // Note: Window post requires all inclusion proofs (based on the challenge
+                    // count per sector) per sector proof.
+                    sector_proofs.extend(cur_proof.vanilla_proof.sectors.clone());
+                }
+
+                // If there were less than the required number of sectors provided, we duplicate the last one
+                // to pad the proof out, such that it works in the circuit part.
+                while sector_proofs.len() < num_sectors_per_chunk {
+                    sector_proofs.push(sector_proofs[sector_proofs.len() - 1].clone());
+                }
+
+                partition_proofs.push(fallback::Proof::<<Tree as MerkleTreeTrait>::Proof> {
+                    sectors: sector_proofs,
+                });
+            }
+        }
+        PoStType::Winning => {
+            for (j, sectors_chunk) in vanilla_proofs.chunks(num_sectors_per_chunk).enumerate() {
+                trace!("processing partition {}", j);
+
+                // Sanity check incoming structure
+                ensure!(
+                    sectors_chunk.len() == 1,
+                    "Invalid sector chunk for Winning PoSt"
+                );
+                ensure!(
+                    sectors_chunk[0].vanilla_proof.sectors.len() == 1,
+                    "Invalid sector count for Winning PoSt chunk"
+                );
+
+                // Winning post sector_count is winning post challenges per sector
+                ensure!(
+                    post_config.sector_count == sectors_chunk[j].vanilla_proof.sectors.len(),
+                    "invalid number of sector proofs for Winning PoSt"
+                );
+
+                let mut sector_proofs = Vec::with_capacity(post_config.challenge_count);
+                let cur_sector_proof = &sectors_chunk[0].vanilla_proof.sectors[0];
+
+                // Unroll inclusions proofs from the single provided sector_proof (per partition)
+                // into individual sector proofs, required for winning post.
+                for cur_inclusion_proof in cur_sector_proof.inclusion_proofs() {
+                    sector_proofs.push(SectorProof {
+                        inclusion_proofs: vec![cur_inclusion_proof.clone()],
+                        comm_c: cur_sector_proof.comm_c,
+                        comm_r_last: cur_sector_proof.comm_r_last,
+                    });
+                }
+
+                // If there were less than the required number of sectors provided, we duplicate the last one
+                // to pad the proof out, such that it works in the circuit part.
+                while sector_proofs.len() < num_sectors_per_chunk {
+                    sector_proofs.push(sector_proofs[sector_proofs.len() - 1].clone());
+                }
+
+                // Winning post Challenge count is the total winning post challenges
+                ensure!(
+                    sector_proofs.len() == post_config.challenge_count,
+                    "invalid number of partition proofs based on Winning PoSt challenges"
+                );
+
+                partition_proofs.push(fallback::Proof::<<Tree as MerkleTreeTrait>::Proof> {
+                    sectors: sector_proofs,
+                });
+            }
+        }
+    }
+
+    info!("partition_vanilla_proofs:finish");
+
+    ensure!(
+        fallback::FallbackPoSt::<Tree>::verify_all_partitions(
+            pub_params,
+            pub_inputs,
+            &partition_proofs
+        )?,
+        "partitioned vanilla proofs failed to verify"
+    );
+
+    Ok(partition_proofs)
+}
+
+/// Generates a Window proof-of-spacetime with provided vanilla proofs.
+pub fn generate_window_post_with_vanilla<Tree: 'static + MerkleTreeTrait>(
+    post_config: &PoStConfig,
+    randomness: &ChallengeSeed,
+    prover_id: ProverId,
+    vanilla_proofs: Vec<FallbackPoStSectorProof<Tree>>,
+) -> Result<SnarkProof> {
+    info!("generate_window_post_with_vanilla:start");
+    ensure!(
+        post_config.typ == PoStType::Window,
+        "invalid post config type"
+    );
+
+    let randomness_safe: <Tree::Hasher as Hasher>::Domain =
+        as_safe_commitment(randomness, "randomness")?;
+    let prover_id_safe: <Tree::Hasher as Hasher>::Domain =
+        as_safe_commitment(&prover_id, "prover_id")?;
+
+    let vanilla_params = window_post_setup_params(&post_config);
+    let partitions = get_partitions_for_window_post(vanilla_proofs.len(), &post_config);
+
+    let setup_params = compound_proof::SetupParams {
+        vanilla_params,
+        partitions,
+        priority: post_config.priority,
+    };
+
+    let partitions = match partitions {
+        Some(x) => x,
+        None => 1,
+    };
+
+    let pub_params: compound_proof::PublicParams<fallback::FallbackPoSt<Tree>> =
+        fallback::FallbackPoStCompound::setup(&setup_params)?;
+    let groth_params = get_post_params::<Tree>(&post_config)?;
+
+    let mut pub_sectors = Vec::with_capacity(vanilla_proofs.len());
+    for vanilla_proof in &vanilla_proofs {
+        pub_sectors.push(fallback::PublicSector {
+            id: vanilla_proof.sector_id,
+            comm_r: vanilla_proof.comm_r,
+        });
+    }
+
+    let pub_inputs = fallback::PublicInputs {
+        randomness: randomness_safe,
+        prover_id: prover_id_safe,
+        sectors: &pub_sectors,
+        k: None,
+    };
+
+    let partitioned_proofs = partition_vanilla_proofs(
+        &post_config,
+        &pub_params.vanilla_params,
+        &pub_inputs,
+        partitions,
+        &vanilla_proofs,
+    )?;
+
+    let proof = fallback::FallbackPoStCompound::prove_with_vanilla(
+        &pub_params,
+        &pub_inputs,
+        partitioned_proofs,
+        &groth_params,
+    )?;
+
+    info!("generate_window_post_with_vanilla:finish");
+
+    Ok(proof.to_vec()?)
+}
+
 /// Generates a Window proof-of-spacetime.
 pub fn generate_window_post<Tree: 'static + MerkleTreeTrait>(
     post_config: &PoStConfig,
@@ -623,17 +902,32 @@
     info!("generate_window_post: pub_sectors & priv_sectors (begin)");
 
     info!("generate_window_post1:{:?} {:?}", prover_id, now.elapsed().as_secs());
-    /*let trees: Vec<_> = replicas
+    /*
+    let trees: Vec<_> = replicas
         .iter()
-        .map(|(_id, replica)| replica.merkle_tree(post_config.sector_size))
-        .collect::<Result<_>>()?;*/
+        .map(|(sector_id, replica)| {
+            replica
+                .merkle_tree(post_config.sector_size)
+                .with_context(|| {
+                    format!("generate_window_post: merkle_tree failed: {:?}", sector_id)
+                })
+        })
+	.collect::<Result<_>>()?;
+   */
 
     use rayon::prelude::*;
 
     let trees: Vec<_> = replicas
         .par_iter()
-        .map(|(_id, replica)| replica.merkle_tree(post_config.sector_size))
-        .collect::<Result<_>>()?;
+        .map(|(sector_id, replica)| {
+            replica
+                .merkle_tree(post_config.sector_size)
+                .with_context(|| {
+                    format!("generate_window_post: merkle_tree failed: {:?}", sector_id)
+                })
+        })
+	.collect::<Result<_>>()?;	
+	
 
     info!("generate_window_post2:{:?} {:?}", prover_id, now.elapsed().as_secs());
     let mut pub_sectors = Vec::with_capacity(sector_count);
@@ -641,9 +935,11 @@
 
     info!("generate_window_post: pub_sectors & priv_sectors (begin)");
     for ((sector_id, replica), tree) in replicas.iter().zip(trees.iter()) {
-        let comm_r = replica.safe_comm_r()?;
-        let comm_c = replica.safe_comm_c()?;
-        let comm_r_last = replica.safe_comm_r_last()?;
+        let comm_r = replica.safe_comm_r().with_context(|| {
+            format!("generate_window_post: safe_comm_r failed: {:?}", sector_id)
+        })?;
+        let comm_c = replica.safe_comm_c();
+        let comm_r_last = replica.safe_comm_r_last();
 
         pub_sectors.push(fallback::PublicSector {
             id: *sector_id,
@@ -719,7 +1015,9 @@
     let pub_sectors: Vec<_> = replicas
         .iter()
         .map(|(sector_id, replica)| {
-            let comm_r = replica.safe_comm_r()?;
+            let comm_r = replica.safe_comm_r().with_context(|| {
+                format!("verify_window_post: safe_comm_r failed: {:?}", sector_id)
+            })?;
             Ok(fallback::PublicSector {
                 id: *sector_id,
                 comm_r,
