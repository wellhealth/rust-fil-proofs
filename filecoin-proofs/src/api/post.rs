--- conflicted
+++ resolved
@@ -926,18 +926,12 @@
 
     info!("generate_window_post: pub_sectors & priv_sectors (begin)");
     for ((sector_id, replica), tree) in replicas.iter().zip(trees.iter()) {
-<<<<<<< HEAD
-
-        let comm_r = replica.safe_comm_r()?;
-        let comm_c = replica.safe_comm_c()?;
-        let comm_r_last = replica.safe_comm_r_last()?;
-=======
+
         let comm_r = replica.safe_comm_r().with_context(|| {
             format!("generate_window_post: safe_comm_r failed: {:?}", sector_id)
         })?;
         let comm_c = replica.safe_comm_c();
         let comm_r_last = replica.safe_comm_r_last();
->>>>>>> 45139790
 
         pub_sectors.push(fallback::PublicSector {
             id: *sector_id,
