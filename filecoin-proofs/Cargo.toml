[package]
name = "filecoin-proofs"
description = "The Filecoin specific aspects of storage-proofs, including a C based FFI, to generate and verify proofs."
<<<<<<< HEAD
version = "4.0.4"
=======
version = "4.0.5"
>>>>>>> 5e760a73
authors = ["dignifiedquire <dignifiedquire@gmail.com>", "laser <l@s3r.com>", "porcuquine <porcuquine@users.noreply.github.com>"]
license = "MIT OR Apache-2.0"
edition = "2018"
repository = "https://github.com/filecoin-project/rust-fil-proofs"
readme = "README.md"

[dependencies]
storage-proofs = { version = "4.0.1", path = "../storage-proofs" }
bitvec = "0.17"
chrono = "0.4"
rand = "0.7"
lazy_static = "1.2"
memmap = "0.7"
colored = "1.6"
pbr = "1.0"
byteorder = "1"
itertools = "0.9"
serde_cbor = "0.11.1"
serde = { version = "1.0", features = ["rc", "derive"] }
serde_json = "1.0"
regex = "1.3.7"
ff = { version = "0.2.3", package = "fff" }
blake2b_simd = "0.5"
bellperson = "0.9.1"
paired = "0.20.0"
fil-sapling-crypto = "0.6.3"
clap = "2"
log = "0.4.7"
fil_logger = "0.1"
env_proxy = "0.4"
os_type = "2.2.0"
flate2 = { version = "1.0.9", features = ["rust_backend"]}
tar = "0.4.26"
rayon = "1.1.0"
blake2s_simd = "0.5.8"
hex = "0.4.0"
tee = "0.1.0"
os_pipe = "0.9.1"
merkletree = "0.21.0"
bincode = "1.1.2"
anyhow = "1.0.23"
rand_xorshift = "0.2.0"
sha2 = "0.9.1"
typenum = "1.11.2"
bitintr = "0.3.0"
gperftools = { version = "0.2", optional = true }
phase2 = { version = "0.7.0", package = "phase21" }
simplelog = "0.8.0"
rand_chacha = "0.2.1"
dialoguer = "0.6.2"
generic-array = "0.13.2"
structopt = "0.3.12"
humansize = "1.1.0"
indicatif = "0.14.0"

[dependencies.reqwest]
version = "0.10"
default-features = false
features = ["blocking", "native-tls-vendored"]

[dev-dependencies]
criterion = "0.3"
rexpect = "0.4.0"
pretty_assertions = "0.6.1"
failure = "0.1.7"
tempfile = "3"

[features]
default = ["gpu"]
cpu-profile = ["gperftools"]
heap-profile = ["gperftools/heap"]
simd = ["storage-proofs/simd"]
asm = ["storage-proofs/asm"]
gpu = ["storage-proofs/gpu", "bellperson/gpu", "fil-sapling-crypto/gpu"]

[[bench]]
name = "preprocessing"
harness = false<|MERGE_RESOLUTION|>--- conflicted
+++ resolved
@@ -1,11 +1,8 @@
 [package]
 name = "filecoin-proofs"
 description = "The Filecoin specific aspects of storage-proofs, including a C based FFI, to generate and verify proofs."
-<<<<<<< HEAD
-version = "4.0.4"
-=======
+
 version = "4.0.5"
->>>>>>> 5e760a73
 authors = ["dignifiedquire <dignifiedquire@gmail.com>", "laser <l@s3r.com>", "porcuquine <porcuquine@users.noreply.github.com>"]
 license = "MIT OR Apache-2.0"
 edition = "2018"
