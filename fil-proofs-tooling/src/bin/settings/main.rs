use anyhow::Result;

<<<<<<< HEAD
use storage_proofs::settings;

fn main() -> Result<()> {
    println!(
        "parameter_cache: {}",
        settings::SETTINGS.lock().unwrap().parameter_cache
    );
    println!(
        "maximize_caching: {}",
        settings::SETTINGS.lock().unwrap().maximize_caching
    );
    println!(
        "parent_cache: {}",
        settings::SETTINGS.lock().unwrap().parent_cache
    );
    println!(
        "sdr_parents_cache_size: {}",
        settings::SETTINGS.lock().unwrap().sdr_parents_cache_size
    );

    println!(
        "use_gpu_column_builder: {}",
        settings::SETTINGS.lock().unwrap().use_gpu_column_builder
    );
    println!(
        "max_gpu_column_batch_size: {}",
        settings::SETTINGS.lock().unwrap().max_gpu_column_batch_size
    );
    println!(
        "column_write_batch_size: {}",
        settings::SETTINGS.lock().unwrap().column_write_batch_size
    );

    println!(
        "use_gpu_tree_builder: {}",
        settings::SETTINGS.lock().unwrap().use_gpu_tree_builder
    );
    println!(
        "max_gpu_tree_batch_size: {}",
        settings::SETTINGS.lock().unwrap().max_gpu_tree_batch_size
    );

    println!(
        "rows_to_discard: {}",
        settings::SETTINGS.lock().unwrap().rows_to_discard
    );
    println!(
        "window_post_synthesis_num_cpus: {}",
        settings::SETTINGS
            .lock()
            .unwrap()
            .window_post_synthesis_num_cpus
    );
    println!(
        "pedersen_hash_exp_window_size: {}",
        settings::SETTINGS
            .lock()
            .unwrap()
            .pedersen_hash_exp_window_size
    );

=======
use storage_proofs::settings::SETTINGS;

fn main() -> Result<()> {
    println!("{:#?}", *SETTINGS.lock().unwrap());
>>>>>>> 24cd455d
    Ok(())
}<|MERGE_RESOLUTION|>--- conflicted
+++ resolved
@@ -1,72 +1,8 @@
 use anyhow::Result;
 
-<<<<<<< HEAD
-use storage_proofs::settings;
-
-fn main() -> Result<()> {
-    println!(
-        "parameter_cache: {}",
-        settings::SETTINGS.lock().unwrap().parameter_cache
-    );
-    println!(
-        "maximize_caching: {}",
-        settings::SETTINGS.lock().unwrap().maximize_caching
-    );
-    println!(
-        "parent_cache: {}",
-        settings::SETTINGS.lock().unwrap().parent_cache
-    );
-    println!(
-        "sdr_parents_cache_size: {}",
-        settings::SETTINGS.lock().unwrap().sdr_parents_cache_size
-    );
-
-    println!(
-        "use_gpu_column_builder: {}",
-        settings::SETTINGS.lock().unwrap().use_gpu_column_builder
-    );
-    println!(
-        "max_gpu_column_batch_size: {}",
-        settings::SETTINGS.lock().unwrap().max_gpu_column_batch_size
-    );
-    println!(
-        "column_write_batch_size: {}",
-        settings::SETTINGS.lock().unwrap().column_write_batch_size
-    );
-
-    println!(
-        "use_gpu_tree_builder: {}",
-        settings::SETTINGS.lock().unwrap().use_gpu_tree_builder
-    );
-    println!(
-        "max_gpu_tree_batch_size: {}",
-        settings::SETTINGS.lock().unwrap().max_gpu_tree_batch_size
-    );
-
-    println!(
-        "rows_to_discard: {}",
-        settings::SETTINGS.lock().unwrap().rows_to_discard
-    );
-    println!(
-        "window_post_synthesis_num_cpus: {}",
-        settings::SETTINGS
-            .lock()
-            .unwrap()
-            .window_post_synthesis_num_cpus
-    );
-    println!(
-        "pedersen_hash_exp_window_size: {}",
-        settings::SETTINGS
-            .lock()
-            .unwrap()
-            .pedersen_hash_exp_window_size
-    );
-
-=======
 use storage_proofs::settings::SETTINGS;
 
 fn main() -> Result<()> {
     println!("{:#?}", *SETTINGS.lock().unwrap());
->>>>>>> 24cd455d
     Ok(())
 }